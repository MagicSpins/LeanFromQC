--- conflicted
+++ resolved
@@ -345,13 +345,8 @@
                 Log("Submitting MarketOnCloseOrder");
 
                 // open a new position or triple our existing position
-<<<<<<< HEAD
-                var qty = Portfolio[Symbol].Quantity;
+                var qty = Portfolio[symbol].Quantity;
                 qty = qty == 0m ? 100m : 2m*qty;
-=======
-                var qty = Portfolio[symbol].Quantity;
-                qty = qty == 0 ? 100 : 2*qty;
->>>>>>> c041f5e0
 
                 var newTicket = MarketOnCloseOrder(symbol, qty);
                 _openMarketOnCloseOrders.Add(newTicket);
