--- conflicted
+++ resolved
@@ -159,7 +159,7 @@
                     if (baseDataCollectionCount == 0)
                     {
                         continue;
-                    }
+                }
                     count += baseDataCollectionCount;
                 }
                 else
@@ -271,17 +271,7 @@
             switch (baseData.DataType)
             {
                 case MarketDataType.Tick:
-<<<<<<< HEAD
                     ticks.Add(symbol, (Tick)baseData);
-=======
-                    List<Tick> ticksList;
-                    if (!ticks.TryGetValue(symbol, out ticksList))
-                    {
-                        ticksList = new List<Tick>();
-                        ticks[symbol] = ticksList;
-                    }
-                    ticksList.Add((Tick) baseData);
->>>>>>> 14f7488a
                     break;
 
                 case MarketDataType.TradeBar:
